--- conflicted
+++ resolved
@@ -8,34 +8,6 @@
 use super::Response;
 
 
-<<<<<<< HEAD
-=======
-#[derive(Debug, Clone, Copy, PartialEq, Eq)]
-pub enum RecvMode {
-    /// Download whole request body into the memory.
-    ///
-    /// The argument is maximum size of the request. The Buffered variant
-    /// works equally well for Chunked encoding and for read-util-end-of-stream
-    /// mode of HTTP/1.0, so sometimes you can't know the size of the request
-    /// in advance. Note this is just an upper limit it's neither buffer size
-    /// nor minimum size of the body.
-    ///
-    /// Note the buffer size is asserted on if it's bigger than max buffer size
-    Buffered(usize),
-    /// Fetch data chunk-by-chunk.
-    ///
-    /// The parameter denotes minimum number of bytes that may be passed
-    /// to the protocol handler. This is for performance tuning (i.e. less
-    /// wake-ups of protocol parser). But it's not an input buffer size. The
-    /// use of `Progressive(1)` is perfectly okay (for example if you use http
-    /// request body as a persistent connection for sending multiple messages
-    /// on-demand)
-    Progressive(usize),
-}
-
-
-
->>>>>>> 52913768
 /// A handler of server-side HTTP
 ///
 /// Used for all versions of HTTP
